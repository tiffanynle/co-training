import torch
import torch.nn as nn
import torch.optim as optim
from torch.optim.lr_scheduler import ReduceLROnPlateau
from torch.utils.data import DataLoader

from torchvision import datasets, transforms
from torchvision.models import resnet50

import torch.distributed as dist
from torch.utils.data.distributed import DistributedSampler
from torch.distributed.fsdp import FullyShardedDataParallel as FSDP
from torch.distributed.fsdp.wrap import (
    size_based_auto_wrap_policy,
    enable_wrap,
    wrap,
)

import numpy as np
import wandb

import os
import argparse
import functools
import pickle
import copy
import random
from math import floor
import gc

from utils import *

# takes in a Tensor of shape e.g. (# instances, # prob outputs) and returns a tuple
# (Tensor[top probabilities], Tensor[predicted labels], Tensor[instance indexes])
def get_topk_predictions(pred, k):
    prob, label = torch.max(pred, 1)
    idx = torch.argsort(prob, descending=True)[:k]
    return prob[idx], label[idx], idx


# TODO extract some of the logic into another function (so messy...)
def remove_collisions(lbl_model0, idx_model0, lbl_model1, idx_model1):
    # convert tensors to np arrays, as mixing use of tensors
    # and arrays together can cause some strange behaviors
    # (they will still both point to the same place in memory)
    lbl_model0_np = lbl_model0.cpu().detach().numpy()
    lbl_model1_np = lbl_model1.cpu().detach().numpy()
    idx_model0_np = idx_model0.cpu().detach().numpy()
    idx_model1_np = idx_model1.cpu().detach().numpy()
    
    # find which instances have been labeled with 
    # the most confidence by both model0 and model1
    inter, idx_inter0, idx_inter1 = np.intersect1d(
                                        idx_model0_np,
                                        idx_model1_np,
                                        return_indices=True)

    print('Intersection: {} \nidx_inter0: {} \nidx_inter1: {}'
          .format(inter, idx_inter0, idx_inter1))

    # which instances have a conflicting prediction from both models?
    mask_coll = lbl_model0_np[idx_inter0] != lbl_model1_np[idx_inter1]
    idx_colls = inter[mask_coll]

    # TODO may also want to return the predicted labels for the collisions
    if (len(idx_colls) > 0):
        print(f"idx_cols: {idx_colls}")
        idx_coll0 = idx_inter0[mask_coll]
        idx_coll1 = idx_inter1[mask_coll]
        
        mask = np.ones(len(idx_model0), dtype=bool)
        mask[idx_coll0] = False
        mask[idx_coll1] = False

        lbl_model0_np = lbl_model0_np[mask]
        idx_model0_np = idx_model0_np[mask]

        lbl_model1_np = lbl_model1_np[mask]
        idx_model1_np = idx_model1_np[mask]

    return lbl_model0_np, idx_model0_np, lbl_model1_np, idx_model1_np, idx_colls


def predict(rank, world_size, batch_size, loader, model, num_classes, device):
    model.eval()
    predictions = []
    softmax = torch.nn.Softmax(-1)
    with torch.no_grad():
        for X, y in loader:
            tensor_list = [torch.full((batch_size, num_classes), -1,
                                      dtype=torch.float16).to(device) 
                           for _ in range(world_size)]
            output = softmax(model(X.to(device)))

            # pad the output so that it contains the same 
            # number of rows as specified by the batch size
            pad = torch.full((batch_size, num_classes), -1, 
                             dtype=torch.float16).to(device)
            pad[:output.shape[0]] = output

            # all-gather the full list of predictions across all processes
            dist.all_gather(tensor_list, pad)
            batch_outputs = torch.cat(tensor_list)

            # remove all rows of the tensor that contain a -1
            # (as this is not a valid value anywhere)
            mask = ~(batch_outputs == -1).any(-1)
            batch_outputs = batch_outputs[mask]
            predictions.append(batch_outputs)

    return torch.cat(predictions)


# add top k% of predictions on the unlabeled datasets
# to the labeled datasets
def cotrain(args, rank, world_size,
            loader0, loader1, loader_unlbl0, loader_unlbl1,
            model0, model1, k, device):
    num_classes = len(loader0.dataset.classes)
    
    pred_model0 = predict(rank, world_size, args.batch_size,
                          loader_unlbl0, model0, num_classes, device)[:len(loader_unlbl0.dataset)]

    pred_model1 = predict(rank, world_size, args.batch_size,
                          loader_unlbl1, model1, num_classes, device)[:len(loader_unlbl0.dataset)]

    # this may be superfluous, but I want to make sure we agree.
    dist.broadcast(pred_model0, 0)
    dist.broadcast(pred_model1, 0)

    print("Number of unlabeled instances view0: {} view1: {}"
          .format(len(loader_unlbl0.dataset), len(loader_unlbl1.dataset)))
    
    _, lbl_topk0, idx_topk0 = get_topk_predictions(
                                    pred_model0,
                                    k if k <= len(pred_model0) 
                                    else len(pred_model0))
    _, lbl_topk1, idx_topk1 = get_topk_predictions(
                                    pred_model1, 
                                    k if k <= len(pred_model1) 
                                    else len(pred_model1))


    # if two models predict confidently on the same instance,
    # find and remove conflicting predictions from the lists
    lbl_topk0, idx_topk0, lbl_topk1, idx_topk1, idx_colls = \
    remove_collisions(lbl_topk0, idx_topk0, lbl_topk1, idx_topk1)

    samples_unlbl0 = np.stack([np.array(a) for a in loader_unlbl0.dataset.samples])
    samples_unlbl1 = np.stack([np.array(a) for a in loader_unlbl1.dataset.samples])

    if len(idx_colls) > 0:
        print("\nImage paths of collisions:\n unlbl0:\n {}\n unlbl1:\n {}\n"
             .format(samples_unlbl0[idx_colls],
                     samples_unlbl1[idx_colls]))

    # retrieve the instances that have been labeled with high confidence by the other model
    list_samples0 = [(str(a[0]), int(a[1])) for a in list(samples_unlbl0[idx_topk1])]
    list_samples1 = [(str(a[0]), int(a[1])) for a in list(samples_unlbl1[idx_topk0])]

    # image paths for both
    paths0 = [i for i, _ in list_samples0]
    paths1 = [i for i, _ in list_samples1]

    # add pseudolabeled instances to the labeled datasets
    data_labeled0 = add_to_imagefolder(paths0, lbl_topk1.tolist(), loader0.dataset)
    data_labeled1 = add_to_imagefolder(paths1, lbl_topk0.tolist(), loader1.dataset)
    loader0.dataset.samples = data_labeled0.samples
    loader1.dataset.samples = data_labeled1.samples

    # remove instances from unlabeled dataset
    mask = np.ones(len(loader_unlbl0.dataset), dtype=bool)
    mask[idx_topk0] = False
    mask[idx_topk1] = False

    print(f"Number of unlabeled instances to remove: {(~mask).sum()}")

    samples_unlbl0 = samples_unlbl0[mask]
    samples_unlbl1 = samples_unlbl1[mask]

    list_unlbl0 = [(str(a[0]), int(a[1])) for a in list(samples_unlbl0)]
    list_unlbl1 = [(str(a[0]), int(a[1])) for a in list(samples_unlbl1)]

    loader_unlbl0.dataset.samples = list_unlbl0
    loader_unlbl1.dataset.samples = list_unlbl1

    print(f"Remaining number of unlabeled instances: {len(loader_unlbl0.dataset)}")


def train(args, rank, world_size, loader, model, optimizer, epoch, device,
          sampler=None):
    if sampler:
        sampler.set_epoch(epoch)

    loss_fn = nn.CrossEntropyLoss()
    ddp_loss = torch.zeros(3).to(device)
    model.train()
    for batch, (X, y) in enumerate(loader):
        X, y = X.to(device), y.to(device)
        optimizer.zero_grad()
        output = model(X)
        loss = loss_fn(output, y)
        loss.backward()
        optimizer.step()
        ddp_loss[0] += loss.item()
        ddp_loss[1] += (output.argmax(1) == y).type(torch.float).sum().item()
        ddp_loss[2] += len(X)
    dist.all_reduce(ddp_loss, op=dist.ReduceOp.SUM)

    if rank == 0:
        print('Train Epoch: {} \tAccuracy: {:.2f}% \tAverage Loss: {:.6f}'
              .format(epoch, 
                      100*(ddp_loss[1] / ddp_loss[2]), 
                      ddp_loss[0] / ddp_loss[2]))


def test(args, rank, world_size, loader, model, device):
    loss_fn = torch.nn.CrossEntropyLoss()
    ddp_loss = torch.zeros(3).to(device)
    model.eval()
    with torch.no_grad():
        for batch, (X, y) in enumerate(loader):
            X, y = X.to(device), y.to(device)
            output = model(X)
            loss = loss_fn(output, y)
            ddp_loss[0] += loss.item()
            ddp_loss[1] += (output.argmax(1) == y).type(torch.float).sum().item()
            ddp_loss[2] += len(X)
    dist.all_reduce(ddp_loss, op=dist.ReduceOp.SUM)
    test_acc = ddp_loss[1] / ddp_loss[2] 
    test_loss = ddp_loss[0] / ddp_loss[2]

    if rank == 0:
        print('Test error: \tAccuracy: {:.2f}% \tAverage loss: {:.6f}'
              .format(100*test_acc, test_loss))

    return test_acc, test_loss


<<<<<<< HEAD
def c_test(args, rank, world_size, loader0, loader1, model0, model1, device):
    loss_fn = torch.nn.CrossEntropyLoss()
    ddp_loss = torch.zeros(3).to(device)
    model0.eval()
    model1.eval()
    with torch.no_grad():
        for batch, ((X0, y0), (X1, y1))  in enumerate(zip(iter(loader0), iter(loader1))):
            X0, y0 = X0.to(device), y0.to(device)
            X1, y1 = X1.to(device), y1.to(device)

            output = torch.nn.Softmax(-1)(model0(X0)) * torch.nn.Softmax(-1)(model1(X1))

            ddp_loss[1] += (output.argmax(1) == y1).type(torch.float).sum().item()
            ddp_loss[2] += len(X)
    
    dist.all_reduce(ddp_loss, op=dist.ReduceOp.SUM)

    test_acc = ddp_loss[1] / ddp_loss[2] 
    test_loss = ddp_loss[0] / ddp_loss[2]

    if rank == 0:
        print('Test error: \tAccuracy: {:.2f}% \tAverage loss: {:.6f}'
              .format(100*test_acc, test_loss))

    return test_acc


=======
>>>>>>> 008d61b3
def create_imagefolder(data, samples, path, transform, new_path=None):
    imgfolder = datasets.ImageFolder(path, transform=transform)
    imgfolder.class_to_idx = data['class_map']
    imgfolder.classes = list(data['class_map'].keys())
    imgfolder.samples = samples

    if new_path is not None:
        imgfolder.root = new_path

    return imgfolder

<<<<<<< HEAD

def create_sampler_loader(args, rank, world_size, data, cuda_kwargs, shuffle=True):
=======
def create_sampler_loader(args, rank, world_size, data, batch_size, cuda_kwargs, shuffle=True):
>>>>>>> 008d61b3
    sampler = DistributedSampler(data, rank=rank, num_replicas=world_size, shuffle=shuffle)

    loader_kwargs = {'batch_size': batch_size, 'sampler': sampler}
    loader_kwargs.update(cuda_kwargs)

    loader = DataLoader(data, **loader_kwargs)

    return sampler, loader

class EarlyStopper:
    def __init__(self, stopping_metric, patience):
        self.stopping_metric = stopping_metric
        self.patience = patience
        self.epochs_since_improvement = 0

        self.best_val_loss = float("inf")
        self.best_val_acc = 0

    # TODO surely there is a nicer way to write this
    def update_new_best_metric(self, val_acc, val_loss):
        self.epochs_since_improvement += 1
        if self.stopping_metric == 'loss' and val_loss < self.best_val_loss - 1e-3:
            self.best_val_loss = val_loss
            self.best_val_acc = val_acc
            self.epochs_since_improvement = 0
            return True
        elif self.stopping_metric == 'accuracy' and val_acc > self.best_val_acc + 1e-3:
            self.best_val_loss = val_loss
            self.best_val_acc = val_acc
            self.epochs_since_improvement = 0
            return True
        return False
    
    def early_stop(self):
        if self.epochs_since_improvement > self.patience: 
            return True
        return False

# TODO clean this
def train_wrapper(args, rank, world_size, 
                  loader_train, loader_val, loader_test, sampler_train, 
                  model, optimizer, scheduler, stopper, 
                  states, states_keys, log_keys, device):
    for epoch in range(1, args.epochs + 1):
        train(args, rank, world_size, loader_train, model, optimizer, epoch, device, sampler_train)
        val_acc, val_loss = test(args, rank, world_size, loader_val, model, device)
        test_acc, test_loss = test(args, rank, world_size, loader_test, model, device)

        if stopper.update_new_best_metric(val_acc, val_loss):
            states_values = [model.state_dict(), optimizer.state_dict()]
            update_dict_kv_pairs(states, states_keys, states_values)

        if rank == 0:
            log_vals = [val_acc, val_loss, 
                        stopper.best_val_acc, stopper.best_val_loss, 
                        test_acc, test_loss]
            log = create_wandb_log(log_keys, log_vals)
            wandb.log(log, step=epoch if 'model0_state' in states_keys else epoch + args.epochs)

        if stopper.early_stop():
            break

        scheduler.step(val_loss)


def update_dict_kv_pairs(d, dkeys, dvals):
    assert len(dkeys) == len(dvals), \
    "Number of keys, values to update in dict are not equal"
    for k, v in zip(dkeys, dvals):
        d[k] = v

def create_wandb_log(log_keys, log_vals):
    assert len(log_keys) == len(log_vals), \
    "Number of keys, values are not equal"
    d = dict()
    for k, v in zip(log_keys, log_vals):
        d[k] = v
    return d

def create_models(args, auto_wrap_policy, device):
       # instantiate models, send to device 
    model0, model1 = resnet50(num_classes=3).to(device), resnet50(num_classes=3).to(device)
    
    # wrapping to take advantage of FSDP
    model0 = FSDP(model0, 
                 auto_wrap_policy=auto_wrap_policy,
                 mixed_precision=torch.distributed.fsdp.MixedPrecision(
                     param_dtype=torch.float16, 
                     reduce_dtype=torch.float32, 
                     buffer_dtype=torch.float32, 
                     cast_forward_inputs=True)
                    )

    model1 = FSDP(model1, 
                 auto_wrap_policy=auto_wrap_policy,
                 mixed_precision=torch.distributed.fsdp.MixedPrecision(
                     param_dtype=torch.float16, 
                     reduce_dtype=torch.float32, 
                     buffer_dtype=torch.float32, 
                     cast_forward_inputs=True)
                     )

    optimizer0 = optim.SGD(model0.parameters(), lr=args.learning_rate, momentum=args.momentum)
    optimizer1 = optim.SGD(model1.parameters(), lr=args.learning_rate, momentum=args.momentum)
    
    scheduler0 = ReduceLROnPlateau(optimizer0)
    scheduler1 = ReduceLROnPlateau(optimizer1)

    return model0, model1, optimizer0, optimizer1, scheduler0, scheduler1

def training_process(args, rank, world_size):
    random.seed(13)

    with open('cotraining_samples_lists_fixed.pkl', 'rb') as fp:
        data = pickle.load(fp)

    # split data into labeled/unlabeled
    samples_train0, samples_unlbl0, samples_train1, samples_unlbl1 = \
        train_test_split_samples(data['labeled'], data['inferred'],
                                test_size=args.percent_unlabeled, random_state=13)
        
    # split the data so we get 70/10/20 train/val/test
    samples_train0, samples_test0, samples_train1, samples_test1 = \
        train_test_split_samples(samples_train0, samples_train1,
                                 test_size=0.2, random_state=13)

    samples_train0, samples_val0, samples_train1, samples_val1 = \
        train_test_split_samples(samples_train0, samples_train1,
                                 test_size=0.125, random_state=13)
    if rank == 0:
        print("Length of datasets:\n Train: {} \tUnlabeled: {} \tVal: {} \tTest: {}"
            .format(len(samples_train0), len(samples_unlbl0),
                    len(samples_val0), len(samples_test0)))

    # ResNet50 wants 224x224 images
    trans = transforms.Compose([
    transforms.Resize(256),
    transforms.CenterCrop(224),
    transforms.ToTensor(),
    transforms.Normalize(mean=[0.485, 0.456, 0.406], 
                         std=[0.229, 0.224, 0.225])
    ])

    # Create ImageFolder objects for first view
    dummy_path = '/ourdisk/hpc/ai2es/jroth/data/labeled' 
    data_train0 = create_imagefolder(data, samples_train0, dummy_path, trans)
    data_unlbl0 = create_imagefolder(data, samples_unlbl0, dummy_path, trans)
    data_val0 = create_imagefolder(data, samples_val0, dummy_path, trans)
    data_test0 = create_imagefolder(data, samples_test0, dummy_path, trans)

    # Create ImageFolder objects for second view (we will also update the root/path)
    new_path = '/ourdisk/hpc/ai2es'
    data_train1 = create_imagefolder(data, samples_train1, dummy_path, trans, new_path)
    data_unlbl1 = create_imagefolder(data, samples_unlbl1, dummy_path, trans, new_path)
    data_val1 = create_imagefolder(data, samples_val1, dummy_path, trans, new_path)
    data_test1 = create_imagefolder(data, samples_test1, dummy_path, trans, new_path)

    auto_wrap_policy = functools.partial(
        size_based_auto_wrap_policy, min_num_params=1_000_000
    )

    device = torch.device(rank % torch.cuda.device_count())
    torch.cuda.set_device(device)

    model0, model1, optimizer0, optimizer1, scheduler0, scheduler1 = create_models(args, auto_wrap_policy, device)

    cuda_kwargs = {'num_workers': 12, 'pin_memory': True, 'shuffle': False}

    states = {
        'model0_state': model0.state_dict(), 
        'optimizer0_state': optimizer0.state_dict(),
        'model1_state': model1.state_dict(),
        'optimizer1_state': optimizer1.state_dict()}

    # ...    
    states_keys0 = ['model0_state', 'optimizer0_state']
    states_keys1 = ['model1_state', 'optimizer1_state']

    # ...
    log_keys0 = ['val_acc0', 'val_loss0', 'best_val_acc0', 'best_val_loss0', 'test_acc0', 'test_loss0']
    log_keys1 = ['val_acc1', 'val_loss1', 'best_val_acc1', 'best_val_loss1', 'test_acc1', 'test_loss1']

    # Instantiate samplers and get DataLoader objects
    sampler_train0, loader_train0 = create_sampler_loader(args, rank, world_size, data_train0, args.batch_size, cuda_kwargs)
    sampler_unlbl0, loader_unlbl0 = create_sampler_loader(args, rank, world_size, data_unlbl0, args.batch_size, cuda_kwargs, shuffle=False)
    sampler_val0, loader_val0 = create_sampler_loader(args, rank, world_size, data_val0, args.batch_size, cuda_kwargs)
    sampler_test0, loader_test0 = create_sampler_loader(args, rank, world_size, data_test0, args.test_batch_size, cuda_kwargs)

    sampler_train1, loader_train1 = create_sampler_loader(args, rank, world_size, data_train1, args.batch_size, cuda_kwargs)
    sampler_unlbl1, loader_unlbl1 = create_sampler_loader(args, rank, world_size, data_unlbl1, args.batch_size, cuda_kwargs, shuffle=False)
    sampler_val1, loader_val1 = create_sampler_loader(args, rank, world_size, data_val1, args.batch_size, cuda_kwargs)
    sampler_test1, loader_test1 = create_sampler_loader(args, rank, world_size, data_test1, args.test_batch_size, cuda_kwargs)

    k = floor(len(data_unlbl0) * args.k)
<<<<<<< HEAD

    for c_iter in range(1, args.cotrain_iters + 1):
        if args.from_scratch and c_iter > 1:
            # instantiate models, send to device 
            #del model0
            #del model1
            model0, model1 = resnet50(num_classes=3).to(device), resnet50(num_classes=3).to(device)
            
            # wrapping to take advantage of FSDP
            model0 = FSDP(model0, 
                        auto_wrap_policy=auto_wrap_policy,
                        mixed_precision=torch.distributed.fsdp.MixedPrecision(
                            param_dtype=torch.float16, 
                            reduce_dtype=torch.float32, 
                            buffer_dtype=torch.float32, 
                            cast_forward_inputs=True)
                            )

            model1 = FSDP(model1, 
                        auto_wrap_policy=auto_wrap_policy,
                        mixed_precision=torch.distributed.fsdp.MixedPrecision(
                            param_dtype=torch.float16, 
                            reduce_dtype=torch.float32, 
                            buffer_dtype=torch.float32, 
                            cast_forward_inputs=True)
                            )

            optimizer0 = optim.SGD(model0.parameters(), lr=args.learning_rate, momentum=args.momentum)
            optimizer1 = optim.SGD(model1.parameters(), lr=args.learning_rate, momentum=args.momentum)
            
            scheduler0 = ReduceLROnPlateau(optimizer0)
            scheduler1 = ReduceLROnPlateau(optimizer1)

        best_vloss0, best_vloss1 = float("inf"), float("inf")
        best_val_acc0, best_val_acc1 = 0, 0
        epochs_since_improvement0 = 0
        epochs_since_improvement1 = 0
=======
    for c_iter in range(1, args.cotrain_iters + 1):        
>>>>>>> 008d61b3
        # if there's no more unlabeled examples for co-training, stop the process
        if len(loader_unlbl0.dataset) == 0 and len(loader_unlbl1.dataset) == 0: 
            break

        if rank == 0:
            wandb.init(project='Co-Training', entity='ai2es',
            name=f"{rank}: Co-Training - {c_iter}",
            config={'args': vars(args), 'c_iter': c_iter})
            print(f"Co-Training Iteration: {c_iter}\n---------------------------------------")

<<<<<<< HEAD
        stopper0 = EarlyStopper(stopping_metric=args.stopping_metric, patience=args.patience)
        stopper1 = EarlyStopper(stopping_metric=args.stopping_metric, patience=args.patience)
        
        for epoch in range(1, args.epochs + 1):
            gc.collect()
            train(args, rank, world_size, loader_train0, model0, optimizer0, epoch, device, sampler_train0)
            val_acc0, val_loss0 = test(args, rank, world_size, loader_val0, model0, device)

            if stopper0.is_new_best_metric(val_acc0, val_loss0):
                states['model0_state'] = model0.state_dict()
                states['optimizer0_state'] = optimizer0.state_dict()
            
            if rank == 0:
                wandb.log({'val_acc0': val_acc0,
                          'vloss0': val_loss0,
                          'best_vloss0': best_vloss0,
                          'best_vacc0': best_val_acc0},
                          step=epoch)

            if stopper0.early_stop():
                break

            scheduler0.step(val_loss0)
        
        for epoch in range(1, args.epochs + 1):
            train(args, rank, world_size, loader_train1, model1, optimizer1, epoch, device, sampler_train1)
            val_acc1, val_loss1 = test(args, rank, world_size, loader_val1, model1, device)

            if stopper1.is_new_best_metric(val_acc1, val_loss1):
                states['model1_state'] = model1.state_dict()
                states['optimizer1_state'] = optimizer1.state_dict() 
            
            if rank == 0:
                wandb.log({'val_acc1': val_acc1,
                          'vloss1': val_loss1,
                          'best_vloss1': best_vloss1,
                          'best_vacc1': best_val_acc1},
                          step=epoch + args.epochs)

            if stopper1.early_stop():
                break
            
            scheduler1.step(val_loss1)
=======
#        if args.from_scratch and c_iter > 1:
#            model0, model1, optimizer0, optimizer1, scheduler0, scheduler1 = create_models(args, auto_wrap_policy, device)

        stopper0 = EarlyStopper(stopping_metric=args.stopping_metric, patience=args.patience)
        stopper1 = EarlyStopper(stopping_metric=args.stopping_metric, patience=args.patience)

        train_wrapper(args, rank, world_size, 
                      loader_train0, loader_val0, loader_test0, sampler_train0,
                      model0, optimizer0, scheduler0, stopper0,
                      states, states_keys0, log_keys0, device)

        train_wrapper(args, rank, world_size, 
                      loader_train1, loader_val1, loader_test1, sampler_train1,
                      model1, optimizer1, scheduler1, stopper1,
                      states, states_keys1, log_keys1, device)
>>>>>>> 008d61b3

        # load the best states
        model0.load_state_dict(states['model0_state'])
        model1.load_state_dict(states['model1_state'])

        val_acc0, val_acc1, c_acc = c_test(args, rank, world_size, loader_val0, loader_val1, model0, model1, device)
        
        cotrain(args, rank, world_size,
                loader_train0, loader_train1, 
                loader_unlbl0, loader_unlbl1, 
                model0, model1, k,device)
<<<<<<< HEAD
        # TODO: store these values as a function of epoch
        test_acc0, test_loss0 = test(args, rank, world_size, loader_test0, model0, device)
        test_acc1, test_loss1 = test(args, rank, world_size, loader_test1, model1, device)

        if rank == 0:
            wandb.log({'test_acc0': test_acc0,
                       'test_loss0': test_loss0,
                       'test_acc1' : test_acc1,
                       'test_loss1': test_loss1,
                       'c_acc': c_acc},
                       step=None)
=======
>>>>>>> 008d61b3

        if rank == 0:
            wandb.finish()

        # Re-instantiate samplers and get DataLoader objects
        sampler_train0, loader_train0 = create_sampler_loader(args, rank, world_size, data_train0, args.batch_size, cuda_kwargs)
        sampler_unlbl0, loader_unlbl0 = create_sampler_loader(args, rank, world_size, data_unlbl0, args.batch_size, cuda_kwargs, shuffle=False)
        sampler_val0, loader_val0 = create_sampler_loader(args, rank, world_size, data_val0, args.batch_size, cuda_kwargs)
        sampler_test0, loader_test0 = create_sampler_loader(args, rank, world_size, data_test0, args.test_batch_size, cuda_kwargs)

        sampler_train1, loader_train1 = create_sampler_loader(args, rank, world_size, data_train1, args.batch_size, cuda_kwargs)
        sampler_unlbl1, loader_unlbl1 = create_sampler_loader(args, rank, world_size, data_unlbl1, args.batch_size, cuda_kwargs, shuffle=False)
        sampler_val1, loader_val1 = create_sampler_loader(args, rank, world_size, data_val1, args.batch_size, cuda_kwargs)
        sampler_test1, loader_test1 = create_sampler_loader(args, rank, world_size, data_test1, args.test_batch_size, cuda_kwargs)

    dist.barrier()

    # TODO return states, best metric
    return states, None

def setup(rank, world_size):
    dist.init_process_group("nccl", rank=rank, world_size=world_size)

def cleanup():
    dist.destroy_process_group()

def main(args, rank, world_size):

    setup(rank, world_size)

    states, metrics = training_process(args, rank, world_size)

    if rank == 0:
        torch.save(states, '/scratch/tiffanyle/cotraining/states.pth')

    cleanup()
        
def create_parser():
    parser = argparse.ArgumentParser(description='co-training')
    
<<<<<<< HEAD
    parser.add_argument('-e', '--epochs', type=int, default=1, 
                        help='training epochs (default: 10)')
    parser.add_argument('-b', '--batch_size', type=int, default=256, 
                        help='batch size for training (default: 64)')
    parser.add_argument('-tb', '--test_batch_size', type=int, default=256, 
                        help='test batch size for training (default: 64)')
=======
    parser.add_argument('-e', '--epochs', type=int, default=100, 
                        help='training epochs (default: 100)')
    parser.add_argument('-b', '--batch_size', type=int, default=64, 
                        help='batch size for training (default: 64)')
    parser.add_argument('-tb', '--test_batch_size', type=int, default=64, 
                        help=' batch size for testing (default: 64)')
>>>>>>> 008d61b3
    parser.add_argument('-lr', '--learning_rate', type=float, default=1e-3,
                        help='learning rate for SGD (default: 1e-3)')
    parser.add_argument('-m', '--momentum', type=float, default=0.9,
<<<<<<< HEAD
                        help='momentum for SGD (default 0.9')
    parser.add_argument('-p', '--patience', type=float, default=50,
                        help='number of epochs to train for without improvement (default: 10)')
    parser.add_argument('--cotrain_iters', type=int, default=10,
                        help='max number of iterations for co-training (default: 25)')
    parser.add_argument('--k', type=float, default=0.1,
                        help='percentage of unlabeled samples to bring in each \
                            co-training iteration (default: 0.05)')
    parser.add_argument('-sc', '--from_scratch', action='store_true', default=False,
                        help='retrain the model from initialization at each iteration.')
    parser.add_argument('--stopping_metric', type=str, default='accuracy', choices=['loss', 'accuracy'],
                        help='metric to use for early stopping (default: %(default)s)')
=======
                        help='momentum for SGD (default: 0.9')
    parser.add_argument('-p', '--patience', type=float, default=32,
                        help='number of epochs to train for without improvement (default: 32)')
    parser.add_argument('--cotrain_iters', type=int, default=100,
                        help='max number of iterations for co-training (default: 100)')
    parser.add_argument('--k', type=float, default=0.025,
                        help='percentage of unlabeled samples to bring in each \
                            co-training iteration (default: 0.025)')
    parser.add_argument('--percent_unlabeled', type=float, default=0.75,
                        help='percentage of unlabeled samples to start with (default: 0.75)')
    parser.add_argument('--stopping_metric', type=str, default='accuracy', choices=['loss', 'accuracy'],
                        help='metric to use for early stopping (default: %(default)s)')
    parser.add_argument('--from_scratch', action='store_true',
                        help='whether to train a new model every co-training iteration (default: False)')
    # TODO add additional arguments
>>>>>>> 008d61b3
    
    return parser

if __name__ == '__main__':
    parser = create_parser()
    args = parser.parse_args()
    
    world_size = int(os.environ["WORLD_SIZE"])
    rank = int(os.environ["RANK"])

    main(args, rank, world_size)
    <|MERGE_RESOLUTION|>--- conflicted
+++ resolved
@@ -236,8 +236,6 @@
 
     return test_acc, test_loss
 
-
-<<<<<<< HEAD
 def c_test(args, rank, world_size, loader0, loader1, model0, model1, device):
     loss_fn = torch.nn.CrossEntropyLoss()
     ddp_loss = torch.zeros(3).to(device)
@@ -265,8 +263,7 @@
     return test_acc
 
 
-=======
->>>>>>> 008d61b3
+
 def create_imagefolder(data, samples, path, transform, new_path=None):
     imgfolder = datasets.ImageFolder(path, transform=transform)
     imgfolder.class_to_idx = data['class_map']
@@ -278,12 +275,9 @@
 
     return imgfolder
 
-<<<<<<< HEAD
-
-def create_sampler_loader(args, rank, world_size, data, cuda_kwargs, shuffle=True):
-=======
+  
 def create_sampler_loader(args, rank, world_size, data, batch_size, cuda_kwargs, shuffle=True):
->>>>>>> 008d61b3
+
     sampler = DistributedSampler(data, rank=rank, num_replicas=world_size, shuffle=shuffle)
 
     loader_kwargs = {'batch_size': batch_size, 'sampler': sampler}
@@ -478,8 +472,7 @@
     sampler_test1, loader_test1 = create_sampler_loader(args, rank, world_size, data_test1, args.test_batch_size, cuda_kwargs)
 
     k = floor(len(data_unlbl0) * args.k)
-<<<<<<< HEAD
-
+    
     for c_iter in range(1, args.cotrain_iters + 1):
         if args.from_scratch and c_iter > 1:
             # instantiate models, send to device 
@@ -516,9 +509,7 @@
         best_val_acc0, best_val_acc1 = 0, 0
         epochs_since_improvement0 = 0
         epochs_since_improvement1 = 0
-=======
-    for c_iter in range(1, args.cotrain_iters + 1):        
->>>>>>> 008d61b3
+
         # if there's no more unlabeled examples for co-training, stop the process
         if len(loader_unlbl0.dataset) == 0 and len(loader_unlbl1.dataset) == 0: 
             break
@@ -529,54 +520,6 @@
             config={'args': vars(args), 'c_iter': c_iter})
             print(f"Co-Training Iteration: {c_iter}\n---------------------------------------")
 
-<<<<<<< HEAD
-        stopper0 = EarlyStopper(stopping_metric=args.stopping_metric, patience=args.patience)
-        stopper1 = EarlyStopper(stopping_metric=args.stopping_metric, patience=args.patience)
-        
-        for epoch in range(1, args.epochs + 1):
-            gc.collect()
-            train(args, rank, world_size, loader_train0, model0, optimizer0, epoch, device, sampler_train0)
-            val_acc0, val_loss0 = test(args, rank, world_size, loader_val0, model0, device)
-
-            if stopper0.is_new_best_metric(val_acc0, val_loss0):
-                states['model0_state'] = model0.state_dict()
-                states['optimizer0_state'] = optimizer0.state_dict()
-            
-            if rank == 0:
-                wandb.log({'val_acc0': val_acc0,
-                          'vloss0': val_loss0,
-                          'best_vloss0': best_vloss0,
-                          'best_vacc0': best_val_acc0},
-                          step=epoch)
-
-            if stopper0.early_stop():
-                break
-
-            scheduler0.step(val_loss0)
-        
-        for epoch in range(1, args.epochs + 1):
-            train(args, rank, world_size, loader_train1, model1, optimizer1, epoch, device, sampler_train1)
-            val_acc1, val_loss1 = test(args, rank, world_size, loader_val1, model1, device)
-
-            if stopper1.is_new_best_metric(val_acc1, val_loss1):
-                states['model1_state'] = model1.state_dict()
-                states['optimizer1_state'] = optimizer1.state_dict() 
-            
-            if rank == 0:
-                wandb.log({'val_acc1': val_acc1,
-                          'vloss1': val_loss1,
-                          'best_vloss1': best_vloss1,
-                          'best_vacc1': best_val_acc1},
-                          step=epoch + args.epochs)
-
-            if stopper1.early_stop():
-                break
-            
-            scheduler1.step(val_loss1)
-=======
-#        if args.from_scratch and c_iter > 1:
-#            model0, model1, optimizer0, optimizer1, scheduler0, scheduler1 = create_models(args, auto_wrap_policy, device)
-
         stopper0 = EarlyStopper(stopping_metric=args.stopping_metric, patience=args.patience)
         stopper1 = EarlyStopper(stopping_metric=args.stopping_metric, patience=args.patience)
 
@@ -589,7 +532,6 @@
                       loader_train1, loader_val1, loader_test1, sampler_train1,
                       model1, optimizer1, scheduler1, stopper1,
                       states, states_keys1, log_keys1, device)
->>>>>>> 008d61b3
 
         # load the best states
         model0.load_state_dict(states['model0_state'])
@@ -601,8 +543,7 @@
                 loader_train0, loader_train1, 
                 loader_unlbl0, loader_unlbl1, 
                 model0, model1, k,device)
-<<<<<<< HEAD
-        # TODO: store these values as a function of epoch
+
         test_acc0, test_loss0 = test(args, rank, world_size, loader_test0, model0, device)
         test_acc1, test_loss1 = test(args, rank, world_size, loader_test1, model1, device)
 
@@ -613,8 +554,6 @@
                        'test_loss1': test_loss1,
                        'c_acc': c_acc},
                        step=None)
-=======
->>>>>>> 008d61b3
 
         if rank == 0:
             wandb.finish()
@@ -655,38 +594,15 @@
 def create_parser():
     parser = argparse.ArgumentParser(description='co-training')
     
-<<<<<<< HEAD
-    parser.add_argument('-e', '--epochs', type=int, default=1, 
-                        help='training epochs (default: 10)')
-    parser.add_argument('-b', '--batch_size', type=int, default=256, 
-                        help='batch size for training (default: 64)')
-    parser.add_argument('-tb', '--test_batch_size', type=int, default=256, 
-                        help='test batch size for training (default: 64)')
-=======
     parser.add_argument('-e', '--epochs', type=int, default=100, 
                         help='training epochs (default: 100)')
     parser.add_argument('-b', '--batch_size', type=int, default=64, 
                         help='batch size for training (default: 64)')
     parser.add_argument('-tb', '--test_batch_size', type=int, default=64, 
                         help=' batch size for testing (default: 64)')
->>>>>>> 008d61b3
     parser.add_argument('-lr', '--learning_rate', type=float, default=1e-3,
                         help='learning rate for SGD (default: 1e-3)')
     parser.add_argument('-m', '--momentum', type=float, default=0.9,
-<<<<<<< HEAD
-                        help='momentum for SGD (default 0.9')
-    parser.add_argument('-p', '--patience', type=float, default=50,
-                        help='number of epochs to train for without improvement (default: 10)')
-    parser.add_argument('--cotrain_iters', type=int, default=10,
-                        help='max number of iterations for co-training (default: 25)')
-    parser.add_argument('--k', type=float, default=0.1,
-                        help='percentage of unlabeled samples to bring in each \
-                            co-training iteration (default: 0.05)')
-    parser.add_argument('-sc', '--from_scratch', action='store_true', default=False,
-                        help='retrain the model from initialization at each iteration.')
-    parser.add_argument('--stopping_metric', type=str, default='accuracy', choices=['loss', 'accuracy'],
-                        help='metric to use for early stopping (default: %(default)s)')
-=======
                         help='momentum for SGD (default: 0.9')
     parser.add_argument('-p', '--patience', type=float, default=32,
                         help='number of epochs to train for without improvement (default: 32)')
@@ -701,8 +617,7 @@
                         help='metric to use for early stopping (default: %(default)s)')
     parser.add_argument('--from_scratch', action='store_true',
                         help='whether to train a new model every co-training iteration (default: False)')
-    # TODO add additional arguments
->>>>>>> 008d61b3
+
     
     return parser
 
